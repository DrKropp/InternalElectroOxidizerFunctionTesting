--- conflicted
+++ resolved
@@ -158,17 +158,14 @@
 adc_continuous_handle_t adc_handle = NULL;
 adc_cali_handle_t adc_cali_handle = NULL;
 bool adc_calibrated = false;
-<<<<<<< HEAD
 const int ADC_PIN = 2;                   // GPIO pin 2
 const int SAMPLE_RATE = 20000;           // 20 kHz sampling rate
 const unsigned long WINDOW_US = 40000;   // 40ms = 40,000 microseconds
 const int MAX_SAMPLES_NEW = 50;        // Maximum samples to store per window
-=======
 const int ADC_PIN = 2;                       // GPIO pin 2
 const int SAMPLE_RATE = 20000;               // 20 kHz sampling rate
 const unsigned long WINDOW_US = 40000;       // 40ms = 40,000 microseconds
 const int MAX_SAMPLES_NEW = 1000;            // Maximum samples to store per window
->>>>>>> 2eec6080
 const int BUFFER_SIZE = MAX_SAMPLES_NEW * 4; // Larger buffer for continuous mode
 
 // Buffers and variables for ADC
@@ -310,9 +307,13 @@
     adc_digi_output_data_t *p = (adc_digi_output_data_t *)adc_buffer;
     uint32_t num_samples = bytes_read / sizeof(adc_digi_output_data_t);
 
-<<<<<<< HEAD
     for (uint32_t i = 0; i < num_samples; i++) {
       if (p[i].type2.channel == ADC_CHANNEL_1 && p[i].type2.unit == ADC_UNIT_1) {
+    for (uint32_t i = 0; i < num_samples && sample_count < MAX_SAMPLES_NEW; i++)
+    {
+      // For ESP32-S3, use type2 format
+      if (p[i].type2.channel == ADC_CHANNEL_1 && p[i].type2.unit == ADC_UNIT_1)
+      {
         uint32_t adc_raw = p[i].type2.data;
         latestRaw = adc_raw; // store the latest raw value
 
@@ -322,15 +323,19 @@
         } else {
           negative_adc_sum += adc_raw;
           negative_adc_count++;
-=======
-    for (uint32_t i = 0; i < num_samples && sample_count < MAX_SAMPLES_NEW; i++)
-    {
-      // For ESP32-S3, use type2 format
-      if (p[i].type2.channel == ADC_CHANNEL_1 && p[i].type2.unit == ADC_UNIT_1)
-      {
-        uint32_t adc_raw = p[i].type2.data;
-        latestRaw = adc_raw; // Store the latest raw value
-
+        }
+        // adc_sum += adc_raw;
+        // adc_count++;
+        
+        // convert directly to current (no intermediate voltage conversion)
+        latestCurrent = (adc_raw - CURRENT_ZERO_POINT) / SLOPE;
+      }
+    }
+  }
+}
+
+
+void initWiFi() {
         if (adc_calibrated)
         {
           int voltage_mv;
@@ -347,31 +352,19 @@
         else
         {
           voltage_samples[sample_count] = (adc_raw * 3.3) / 4095.0; // Raw calculation
->>>>>>> 2eec6080
         }
-        // adc_sum += adc_raw;
-        // adc_count++;
-        
-        // convert directly to current (no intermediate voltage conversion)
-        latestCurrent = (adc_raw - CURRENT_ZERO_POINT) / SLOPE;
-      }
-    }
-  }
-}
-
-<<<<<<< HEAD
-
-void initWiFi() {
+
+        sample_count++;
+      }
+    }
+  }
+}
+
+void initWiFi()
+{
   WiFi.setHostname(hostname);
   WiFi.mode(WIFI_STA);
-    
-=======
-void initWiFi()
-{
-  WiFi.setHostname(hostname);
-  WiFi.mode(WIFI_STA);
-
->>>>>>> 2eec6080
+
   // Add list of wifi networks
   wifiMulti.addAP("ExcitonClean", "sunnycarrot023");
   wifiMulti.addAP("ekotestbox01", "myvoiceismypassword");
@@ -748,11 +741,10 @@
     adc_count = 0;
   }
 
-<<<<<<< HEAD
 
   // Process ADC data (this updates latestCurrent and latestRaw)
   process_adc_data();
-=======
+
   // Check if 40ms window has elapsed and we have samples
   if (currentTime - window_start_us >= WINDOW_US && sample_count > 0)
   {
@@ -788,7 +780,6 @@
     sample_count = 0;
     window_start_us = currentTime;
   }
->>>>>>> 2eec6080
 
   if (isRunning == false)
   {
@@ -940,15 +931,12 @@
       if (outputCurrent > peakPositiveCurrent)
       {
         peakPositiveCurrent = outputCurrent;
-<<<<<<< HEAD
         //notifyClients(getValues());
       } else if(outputCurrent < peakNegativeCurrent){
-=======
         notifyClients(getValues());
       }
       else if (outputCurrent < peakNegativeCurrent)
       {
->>>>>>> 2eec6080
         peakNegativeCurrent = outputCurrent;
         //notifyClients(getValues());
       }
